--- conflicted
+++ resolved
@@ -38,11 +38,7 @@
 dnp3test.log
 dnp3test.trs
 test-suite.log
-<<<<<<< HEAD
-=======
 *.atsuo
->>>>>>> 52bf894e
-
 *~
 *.dirstamp
 

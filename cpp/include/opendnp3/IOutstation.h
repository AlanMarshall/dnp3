--- conflicted
+++ resolved
@@ -49,16 +49,11 @@
 	IOutstation(Logger* apLogger, boost::asio::io_service* apService): IStack(apLogger, apService) {}
 	virtual ~IOutstation() {}
 
-<<<<<<< HEAD
-		/**
-		* Add a data observer interface to the outstation
-		* @return Inteface used to load measurements into the outstation
-		*/
-		virtual IDataObserver* GetDataObserver() = 0;
-=======
-	/// @return Inteface used to load measurements into the outstation
+	/**
+	* Add a data observer interface to the outstation
+	* @return Inteface used to load measurements into the outstation
+	*/
 	virtual IDataObserver* GetDataObserver() = 0;
->>>>>>> 68fc30a1
 };
 
 }

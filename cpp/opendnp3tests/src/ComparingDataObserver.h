/**
 * Licensed to Green Energy Corp (www.greenenergycorp.com) under one or
 * more contributor license agreements. See the NOTICE file distributed
 * with this work for additional information regarding copyright ownership.
 * Green Energy Corp licenses this file to you under the Apache License,
 * Version 2.0 (the "License"); you may not use this file except in
 * compliance with the License.  You may obtain a copy of the License at
 *
 * http://www.apache.org/licenses/LICENSE-2.0
 *
 * Unless required by applicable law or agreed to in writing, software
 * distributed under the License is distributed on an "AS IS" BASIS,
 * WITHOUT WARRANTIES OR CONDITIONS OF ANY KIND, either express or implied.
 * See the License for the specific language governing permissions and
 * limitations under the License.
 *
 * This project was forked on 01/01/2013 by Automatak, LLC and modifications
 * may have been made to this file. Automatak, LLC licenses these modifications
 * to you under the terms of the License.
 */
#ifndef __COMPARING_DATA_OBSERVER_H_
#define __COMPARING_DATA_OBSERVER_H_

#include <opendnp3/IDataObserver.h>

#include <opendnp3/MeasurementHelpers.h>

#include <openpal/TimeDuration.h>

#include "FlexibleDataObserver.h"
#include "MeasurementComparisons.h"

#include <map>
#include <mutex>
#include <iostream>
#include <condition_variable>

namespace opendnp3
{

class ComparingDataObserver : public ISOEHandler
{
public:

	ComparingDataObserver(FlexibleDataObserver* apObserver);

	void Reset();

	bool WaitForSameData(openpal::TimeDuration aTimeout);

<<<<<<< HEAD
	void DescribeMissingData();	
=======
	void DescribeMissingData();

	void Load(const IMeasurementUpdate& arUpdate);

	void Update(const Binary& arPoint, uint16_t aIndex) final;
	void Update(const Analog& arPoint, uint16_t aIndex) final;
	void Update(const Counter& arPoint, uint16_t aIndex) final;
	void Update(const FrozenCounter& arPoint, uint16_t aIndex) final;
	void Update(const ControlStatus& arPoint, uint16_t aIndex) final;
	void Update(const SetpointStatus& arPoint, uint16_t aIndex) final;
>>>>>>> 961fe5b1

private:

	bool mSameData;

	bool IsSameData();

	std::mutex mMutex;
	std::condition_variable mCondition;
	FlexibleDataObserver* mpObserver;

	typedef std::map<size_t, bool> CompareMap;

	CompareMap mBinaryMap;
	CompareMap mAnalogMap;
	CompareMap mCounterMap;
	CompareMap mFrozenCounterMap;
	CompareMap mControlStatusMap;
	CompareMap mSetpointStatusMap;

	void Start();
	void End();	

	template <class T>
	void UpdateAny(const T& arPoint, size_t aIndex, const typename PointMap<T>::Type& arMap, CompareMap& arCompareMap);

	template <class T>
	void DescribeAny(const typename PointMap<T>::Type& arMap, const CompareMap& arCompareMap);
};


template <class T>
void ComparingDataObserver::DescribeAny(const typename PointMap<T>::Type& arMap, const CompareMap& arCompareMap)
{
	for(auto pair: arMap) {
		CompareMap::const_iterator j = arCompareMap.find(pair.first);
		if(j == arCompareMap.end()) {
			std::cout << "Missing: " << pair.first << " - " << ToString(pair.second) << std::endl;
		}
	}
}

template <class T>
void ComparingDataObserver::UpdateAny(const T& arPoint, size_t aIndex, const typename PointMap<T>::Type& arMap, CompareMap& arCompareMap)
{
	typename PointMap<T>::Type::const_iterator i = arMap.find(aIndex);
	if(i == arMap.end()) {
		std::cout << "Unexpected index: " << aIndex << " - " << ToString(arPoint) << std::endl;
	}
	else {
		if(i->second == arPoint) {
			arCompareMap[aIndex] = true;
		}
		else {
			//std::cout << ToString(arPoint) << " not equal to " << ToString(i->second) << std::endl;
			arCompareMap.erase(aIndex);
		}
	}
}

}

#endif
<|MERGE_RESOLUTION|>--- conflicted
+++ resolved
@@ -48,20 +48,7 @@
 
 	bool WaitForSameData(openpal::TimeDuration aTimeout);
 
-<<<<<<< HEAD
 	void DescribeMissingData();	
-=======
-	void DescribeMissingData();
-
-	void Load(const IMeasurementUpdate& arUpdate);
-
-	void Update(const Binary& arPoint, uint16_t aIndex) final;
-	void Update(const Analog& arPoint, uint16_t aIndex) final;
-	void Update(const Counter& arPoint, uint16_t aIndex) final;
-	void Update(const FrozenCounter& arPoint, uint16_t aIndex) final;
-	void Update(const ControlStatus& arPoint, uint16_t aIndex) final;
-	void Update(const SetpointStatus& arPoint, uint16_t aIndex) final;
->>>>>>> 961fe5b1
 
 private:
 

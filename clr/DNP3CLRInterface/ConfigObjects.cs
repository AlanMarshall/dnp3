﻿
//
// Licensed to Green Energy Corp (www.greenenergycorp.com) under one or
// more contributor license agreements. See the NOTICE file distributed
// with this work for additional information regarding copyright ownership.
// Green Energy Corp licenses this file to you under the Apache License,
// Version 2.0 (the "License"); you may not use this file except in
// compliance with the License.  You may obtain a copy of the License at
//
// http://www.apache.org/licenses/LICENSE-2.0
//
// Unless required by applicable law or agreed to in writing, software
// distributed under the License is distributed on an "AS IS" BASIS,
// WITHOUT WARRANTIES OR CONDITIONS OF ANY KIND, either express or implied.
// See the License for the specific language governing permissions and
// limitations under the License.
//
// This file was forked on 01/01/2013 by Automatak, LLC and modifications
// have been made to this file. Automatak, LLC licenses these modifications to
// you under the terms of the License.
//

using System;
using System.Collections.Generic;
using System.Linq;
using System.Text;

namespace DNP3.Interface
{
    /// <summary>
    /// Configuration class for the link layer
    /// </summary>
    public class LinkConfig
	{
		/// <summary>
		/// Full constructor
		/// </summary>
        /// <param name="isMaster">true if this layer will be used with a master, false otherwise</param>
        /// <param name="useConfirms">true to use link layer confirmations for all data, false otherwise</param>
        /// <param name="numRetry">The number of retry attempts the link will attempt after the initial try</param>
        /// <param name="localAddr">dnp3 address of the local device</param>
        /// <param name="remoteAddr">dnp3 address of the remote device</param>
        /// <param name="timeout">the response timeout in milliseconds for confirmed requests</param>
		public LinkConfig(	bool isMaster, 
						    bool useConfirms, 
						    System.UInt32 numRetry, 
						    System.UInt16 localAddr, 
						    System.UInt16 remoteAddr, 
						    TimeSpan timeout)							
		{
            this.isMaster = isMaster;
            this.useConfirms = useConfirms;
            this.numRetry = numRetry;
            this.localAddr = localAddr;
            this.remoteAddr = remoteAddr;
            this.timeout = timeout;
        }

        /// <summary>
        /// Defaults constructor
        /// </summary>
        /// <param name="isMaster">true if this layer will be used with a master, false otherwise</param>
        /// <param name="useConfirms">true to use link layer confirmations for all data, false otherwise</param>
		public LinkConfig(bool isMaster, bool useConfirms)
        {
			this.isMaster = isMaster;
			this.useConfirms = useConfirms;
			this.numRetry = 0;
			this.localAddr = (ushort) (isMaster ? 1 : 1024);
			this.remoteAddr = (ushort) (isMaster ? 1024 : 1);
            this.timeout = TimeSpan.FromSeconds(1);
		}        

		/// <summary>
		/// The master/slave bit set on all messages
		/// </summary>
		public bool isMaster;

		/// <summary>
		/// If true, the link layer will send data requesting confirmation
		/// </summary> 
		public bool useConfirms;

		/// <summary>
		/// The number of retry attempts the link will attempt after the initial try
		/// </summary>
		public System.UInt32 numRetry;

		/// <summary>
		/// dnp3 address of the local device
		/// </summary>
		public System.UInt16 localAddr;

		/// <summary>
		/// dnp3 address of the remote device
		/// </summary>
		public System.UInt16 remoteAddr;

		/// <summary>
		/// the response timeout for confirmed requests
		/// </summary>
		public TimeSpan timeout;
	}

    /// <summary>
    /// Configuration object for the application layer
    /// </summary>
	public class AppConfig
	{	
	    /// <summary>
	    /// Constructor with reasonable defaults
	    /// </summary>
		public AppConfig(bool isMaster)
        {
            this.isMaster = isMaster;
            this.rspTimeout = TimeSpan.FromSeconds(5);
            this.numRetry = 0;
            this.fragSize = 2048;
        }

        /// <summary>
        /// Constructor with all values parameterized
        /// </summary>
        /// <param name="rspTimeout"> The response/confirm timeout in millisec</param>
        /// <param name="numRetry">Number of retries performed for applicable frames</param>
        /// <param name="fragSize">The maximum size of received application layer fragments</param>
		public AppConfig(bool isMaster, TimeSpan rspTimeout, System.Int32 numRetry, System.Int32 fragSize)
        {
            this.isMaster = isMaster;
			this.rspTimeout = rspTimeout;
			this.numRetry = numRetry;
			this.fragSize = fragSize;
        }

        /// <summary>
<<<<<<< HEAD
        /// True if the layer is for a master, false for outstation
        /// </summary>
        public bool isMaster;
		
=======
        /// Configures the app layer for master or outstation operation
        /// </summary>
        public bool isMaster;
>>>>>>> d0c04ec5

		/// <summary>
		/// The response/confirm timeout in millisec
		/// </summary>
		public TimeSpan rspTimeout;

		/// <summary>
		/// Number of retries performed for applicable frames
		/// </summary>
        public System.Int32 numRetry;

		/// <summary>
		/// The maximum size of received application layer fragments
		/// </summary>
        public System.Int32 fragSize;
	}
	
    /// <summary>
    /// Enumeration for controlling class based scanning / eventing
    /// CLASS 0 corresponds to Group 60 Variation 1
    /// CLASS 1 corresponds to Group 60 Variation 2
    /// CLASS 2 corresponds to Group 60 Variation 3
    /// CLASS 3 corresponds to Group 60 Variation 4
    /// </summary>
	public enum PointClass {
		PC_CLASS_0 = 0x01,
		PC_CLASS_1 = 0x02,
		PC_CLASS_2 = 0x04,
		PC_CLASS_3 = 0x08,
		PC_ALL_EVENTS = PC_CLASS_1 | PC_CLASS_2 | PC_CLASS_3,
        PC_INVALID = 0x10       
	}

    public static class PointClassHelpers
    {
        public static int GetMask(params PointClass[] values)
        {
            var i = 0;
            foreach(var e in values) i |= (int) e;
            return i;
        }        
    }

	/// <summary>
    /// Configuration information for the dnp3 master
	/// </summary>
	public class MasterConfig {
		
		/// <summary>
		/// Constructor with reasonable defaults
		/// </summary>
		public MasterConfig()
        {
			fragSize = 2048;
			allowTimeSync = true;
			doUnsolOnStartup = false;
			enableUnsol = true;
			unsolClassMask = (System.Int32) (PointClass.PC_ALL_EVENTS);
            integrityPeriod = TimeSpan.FromSeconds(5);
            taskRetryPeriod = TimeSpan.FromSeconds(5);
		}		

		/// <summary>
        /// Maximum fragment size to use for requests
		/// </summary>
		public System.Int32 fragSize;	

		/// <summary>
        /// If true, the master will do time syncs when it sees the time IIN bit from the slave
		/// </summary>
		public System.Boolean allowTimeSync;

		/// <summary>
        /// If true, the master will enable/disable unsol on startup
		/// </summary>
		public System.Boolean doUnsolOnStartup;

		/// <summary>
        /// If DoUnsolOnStartup == true, the master will use this bit to decide wether to enable (true) or disable (false)
		/// </summary>
		public System.Boolean enableUnsol;

		/// <summary>
        /// Bitwise mask used determine which classes are enabled/disabled for unsol
		/// </summary>
		public System.Int32 unsolClassMask;

		/// <summary>
        /// Period for integrity scans (class 0), -1 for non periodic
		/// </summary>
        public TimeSpan integrityPeriod;

		/// <summary>
        /// Time delay between task retries
		/// </summary>
        public TimeSpan taskRetryPeriod;	
	}

    /// <summary>
    /// Structure that records which events are scanned / evented
    /// </summary>
    public struct ClassMask 
    {
        /// <summary>
        /// Constructor
        /// </summary>
        /// <param name="class1">true for Class1</param>
        /// <param name="class2">true for Class2</param>
        /// <param name="class3">true for Class3</param>
	    public ClassMask(bool class1, bool class2, bool class3)
        {
            this.class1 = class1;
            this.class2 = class2;
            this.class3 = class3;
	    }        

	    public bool class1;
	    public bool class2;
	    public bool class3;	   
    }   

    /// <summary>
    /// Class that defines how many events an outstation database will record before buffer overflow occurs
    /// </summary>
    public class EventMaxConfig {

        /// <summary>
        /// Constructor
        /// </summary>
        /// <param name="maxBinaryEvents">maximum numner of binary events</param>
        /// <param name="maxAnalogEvents">maximum numner of analog events</param>        
        /// <param name="maxCounterEvents">maximum numner of counter events</param>
        public EventMaxConfig(System.UInt32 maxBinaryEvents, System.UInt32 maxAnalogEvents, System.UInt32 maxCounterEvents)
        {
            this.maxBinaryEvents = maxBinaryEvents;
            this.maxAnalogEvents = maxAnalogEvents;
            this.maxCounterEvents = maxCounterEvents;
        }

        /// <summary>
        /// All events set to 1000
        /// </summary>
        public EventMaxConfig()
        {
            this.maxBinaryEvents = 1000;
            this.maxAnalogEvents = 1000;
            this.maxCounterEvents = 1000;
        }

	    /// <summary>
	    /// The number of binary events the slave will buffer before overflowing */
	    /// </summary>
	    public System.UInt32 maxBinaryEvents;

	    /// <summary>
	    /// The number of analog events the slave will buffer before overflowing
	    /// </summary>
        public System.UInt32 maxAnalogEvents;

	    /// <summary>
	    /// The number of counter events the slave will buffer before overflowing
	    /// </summary>
        public System.UInt32 maxCounterEvents;	
    }


    /// <summary>
    /// Configuration information for a dnp3 slave (outstation)
    /// Used as both input describing the startup configuration of the slave, and as configuration state of mutable properties (i.e. unsolicited responses).
    /// Major feature areas are unsolicited responses, time synchronization requests, event buffer limits, and the DNP3 object/variations to use by default
    /// when the master requests class data or variation 0.
    /// </summary>
    public class SlaveConfig 
    {
        /// <summary>
        /// Constructor with reasonable defaults
        /// </summary>
        public SlaveConfig()
        {
            this.maxControls = 1;
            this.disableUnsol = false;
            this.unsolMask = new ClassMask(true, true, true);
            this.allowTimeSync = false;
            this.timeSyncPeriod = TimeSpan.FromMinutes(10);
            this.unsolPackDelay = TimeSpan.FromMilliseconds(200);
            this.unsolRetryDelay = TimeSpan.FromSeconds(2);
            this.selectTimeout = TimeSpan.FromSeconds(5);
            this.maxFragSize = 2048;
            this.eventMaxConfig = new EventMaxConfig();
            this.staticBinary = StaticBinaryResponse.Group1Var2;
            this.staticAnalog = StaticAnalogResponse.Group30Var1;
            this.staticCounter = StaticCounterResponse.Group20Var1;
            this.staticSetpointStatus = StaticSetpointStatusResponse.Group40Var1;
            this.eventBinary = EventBinaryResponse.Group2Var1;
            this.eventAnalog = EventAnalogResponse.Group32Var1;
            this.eventCounter = EventCounterResponse.Group22Var1;
        }

	    /// <summary>
        /// The maximum number of controls the slave will attempt to process from a single APDU
	    /// </summary>
	    public System.UInt32 maxControls;

	    /// <summary>
        /// if true, fully disables unsolicited mode as if the slave didn't support it
	    /// </summary>
        public bool disableUnsol;

	    /// <summary>
        /// controls what unsol classes are enabled
	    /// </summary>
        public ClassMask unsolMask;

	    /// <summary>
        /// if true, the slave will request time synchronization on an interval
	    /// </summary>
        public bool allowTimeSync;

	    /// <summary>
        /// The period of time sync interval in milliseconds
	    /// </summary>
        public TimeSpan timeSyncPeriod;

	    /// <summary>
        /// The amount of time the slave will wait before sending new unsolicited data (less than 0 == immediate)
	    /// </summary>
        public TimeSpan unsolPackDelay;

	    /// <summary>
        /// How long the slave will wait before retrying an unsuccessful unsol response
	    /// </summary>
        public TimeSpan unsolRetryDelay;

        /// <summary>
        /// How long the outstation will allow an operate to proceed after a prior select
        /// </summary>
        public TimeSpan selectTimeout;

	    /// <summary>
        /// The maximum fragment size the slave will use for data it sends
	    /// </summary>
        public System.UInt32 maxFragSize;	    

	    /// <summary>
        /// Structure that defines the maximum number of events to buffer
	    /// </summary>
        public EventMaxConfig eventMaxConfig;

	    /// <summary>
        /// The default group/variation to use for static binary responses
	    /// </summary>	    
	    public StaticBinaryResponse staticBinary;

	    /// <summary>
        /// The default group/variation to use for static analog responses
	    /// </summary>
	    public StaticAnalogResponse staticAnalog;

	    /// <summary>
        /// The default group/variation to use for static analog responses
	    /// </summary>
        public StaticCounterResponse staticCounter;

	    /// <summary>
        /// The default group/variation to use for static setpoint status responses
	    /// </summary>
        public StaticSetpointStatusResponse staticSetpointStatus;

	    /// <summary>
        /// The default group/variation to use for binary event responses
	    /// </summary>
        public EventBinaryResponse eventBinary;

	    /// <summary>
        /// The default group/variation to use for analog event responses
	    /// </summary>
        public EventAnalogResponse eventAnalog;

	    /// <summary>
        /// The default group/variation to use for counter event responses
	    /// </summary>
	    public EventCounterResponse eventCounter;	   	    
    }

    /// <summary>
    /// Base class from which all PointRecords are inherited
    /// </summary>
    public class PointRecord
    {
    
    };

    /// <summary>
    /// Point record type that is assigned an event class 
    /// </summary>
    public class EventPointRecord : PointRecord
    {
        public EventPointRecord(PointClass pointClass) : base()
        {            
            this.pointClass = pointClass;
        }

        public EventPointRecord()
            : this(PointClass.PC_CLASS_0)
        { 
        
        }

        public PointClass pointClass;
    };

    /// <summary>
    /// Point record type that is assigned an event class and deadband tolerance
    /// </summary>
    public class DeadbandEventPointRecord : EventPointRecord
    {
        /// <summary>
        /// Constructor
        /// </summary>
        /// <param name="pointClass">Class that will be evented when the value changes</param>
        /// <param name="deadband">Value can change within this tolerance without producing an event</param>
        public DeadbandEventPointRecord(PointClass pointClass, double deadband) : base(pointClass)
        {
            this.deadband = deadband;
        }

        /// <summary>
        /// Default constructor with Class 0 and 0.1 tolerance
        /// </summary>
        public DeadbandEventPointRecord()
            : this(PointClass.PC_CLASS_0, 0.1)
        { }

        /// <summary>
        /// Value can change within this tolerance without producing an event
        /// </summary>
        public double deadband;
    };    

    /// <summary>
    /// Defines the database layout for an outstation
    /// </summary>
    public class DeviceTemplate
    {
        /// <summary>
        /// Constructor that sets up the size of the types
        /// </summary>
        /// <param name="numBinary">numer of binary values starting at index 0</param>
        /// <param name="numAnalog">numer of analog values starting at index 0</param>
        /// <param name="numCounter">numer of counter values starting at index 0</param>
        /// <param name="numControlStatus">numer of control status values starting at index 0</param>
        /// <param name="numSetpointStatus">numer of setpoint status values starting at index 0</param>
        public DeviceTemplate(  System.UInt32 numBinary,
                                System.UInt32 numAnalog,
                                System.UInt32 numCounter,
                                System.UInt32 numControlStatus,
                                System.UInt32 numSetpointStatus)
        {
            binaries = Enumerable.Range(0, (int) numBinary).Select(i => new EventPointRecord(PointClass.PC_CLASS_1)).ToList();
            counters = Enumerable.Range(0, (int) numCounter).Select(i => new EventPointRecord(PointClass.PC_CLASS_1)).ToList();
            analogs = Enumerable.Range(0, (int) numAnalog).Select(i => new DeadbandEventPointRecord(PointClass.PC_CLASS_1, 0.0)).ToList();
            controlStatii = Enumerable.Range(0, (int) numControlStatus).Select(i => new PointRecord()).ToList();
            setpointStatii = Enumerable.Range(0, (int) numSetpointStatus).Select(i => new PointRecord()).ToList();            
        }

        /// <summary>
        /// Default constructor that sets up 10 of every type
        /// </summary>
        public DeviceTemplate()
            : this(10, 10, 10, 10, 10)
        { }

        /// <summary>
        /// Modify individual binary configuration here
        /// </summary>
        public List<EventPointRecord> binaries;
        /// <summary>
        /// Modify individual analog configuration here
        /// </summary>
        public List<EventPointRecord> counters;
        /// <summary>
        /// Modify individual counter configuration here
        /// </summary>
        public List<DeadbandEventPointRecord> analogs;
        /// <summary>
        /// Modify individual control status configuration here
        /// </summary>
        public List<PointRecord> controlStatii;
        /// <summary>
        /// Modify individual setpoint status configuration here
        /// </summary>
        public List<PointRecord> setpointStatii;
    };

    /// <summary>
    /// Aggreate configuration for a master stack
    /// </summary>
	public class MasterStackConfig
    {	
        /// <summary>
        /// Reasonable defaults
        /// </summary>
		public MasterStackConfig()
        {
            this.link = new LinkConfig(true, false);
            this.master = new MasterConfig();
            this.app = new AppConfig(true);
		}        

        /// <summary>
        /// Configuration for a master
        /// </summary>
        public MasterConfig master;
        /// <summary>
        /// Configuration for the application layer
        /// </summary>
        public AppConfig app;
        /// <summary>
        /// Configuration for the link layer
        /// </summary>
        public LinkConfig link;
	}

    /// <summary>
    /// Aggreate configuration for an outstation stack
    /// </summary>
    public class SlaveStackConfig
	{
        /// <summary>
        /// Constructor with reasonable defaults
        /// </summary>
        public SlaveStackConfig()
        {
            this.slave = new SlaveConfig();
            this.device = new DeviceTemplate(10, 10, 10, 10, 10);
            this.link = new LinkConfig(false, false);
            this.app = new AppConfig(false);            
        }

        /// <summary>
        /// Slave config
        /// </summary>
	    public SlaveConfig slave;
        /// <summary>
        /// Device template that specifies database layout, control behavior
        /// </summary>
        public DeviceTemplate device;
        /// <summary>
        /// Application layer config
        /// </summary>
        public AppConfig app;
        /// <summary>
        /// Link layer config
        /// </summary>
        public LinkConfig link;
	}
}<|MERGE_RESOLUTION|>--- conflicted
+++ resolved
@@ -131,18 +131,11 @@
 			this.numRetry = numRetry;
 			this.fragSize = fragSize;
         }
-
-        /// <summary>
-<<<<<<< HEAD
-        /// True if the layer is for a master, false for outstation
+        
+        /// <summary>
+        /// Configures the app layer for master or outstation operation
         /// </summary>
         public bool isMaster;
-		
-=======
-        /// Configures the app layer for master or outstation operation
-        /// </summary>
-        public bool isMaster;
->>>>>>> d0c04ec5
 
 		/// <summary>
 		/// The response/confirm timeout in millisec
